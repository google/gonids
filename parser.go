--- conflicted
+++ resolved
@@ -517,14 +517,11 @@
 // Validate that every item is between 1 and 65535.
 func portsValid(p []string) bool {
 	for _, u := range p {
-<<<<<<< HEAD
+
 		if strings.Count(u, "[") != strings.Count(u, "]") {
 			// unbalanced groups.
 			return false
 		}
-=======
-		u = strings.TrimPrefix(u, "!")
->>>>>>> b9d25905
 
 		u = strings.TrimPrefix(u, "!")
 		// If this port range is a grouping, check the inner group.
